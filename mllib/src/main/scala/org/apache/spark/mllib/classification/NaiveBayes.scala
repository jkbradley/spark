--- conflicted
+++ resolved
@@ -17,23 +17,18 @@
 
 package org.apache.spark.mllib.classification
 
-<<<<<<< HEAD
 import breeze.linalg.{DenseMatrix => BDM, DenseVector => BDV, argmax => brzArgmax, sum => brzSum, Axis}
 import breeze.numerics.{exp => brzExp, log => brzLog}
-=======
-import breeze.linalg.{DenseMatrix => BDM, DenseVector => BDV, argmax => brzArgmax, sum => brzSum}
+
 import org.json4s.JsonDSL._
 import org.json4s.jackson.JsonMethods._
->>>>>>> cfff397f
+import org.json4s.{DefaultFormats, JValue}
 
 import org.apache.spark.{Logging, SparkContext, SparkException}
 import org.apache.spark.mllib.linalg.{DenseVector, SparseVector, Vector}
 import org.apache.spark.mllib.regression.LabeledPoint
-<<<<<<< HEAD
 import org.apache.spark.mllib.classification.NaiveBayesModels.NaiveBayesModels
-=======
 import org.apache.spark.mllib.util.{Loader, Saveable}
->>>>>>> cfff397f
 import org.apache.spark.rdd.RDD
 import org.apache.spark.sql.{DataFrame, SQLContext}
 
@@ -44,6 +39,10 @@
 object NaiveBayesModels extends Enumeration {
   type NaiveBayesModels = Value
   val Multinomial, Bernoulli = Value
+
+  implicit def toString(model: NaiveBayesModels): String = {
+    model.toString
+  }
 }
 
 /**
@@ -53,24 +52,20 @@
  * @param pi log of class priors, whose dimension is C, number of labels
  * @param theta log of class conditional probabilities, whose dimension is C-by-D,
  *              where D is number of features
- * @param model The type of NB model to fit from the enumeration NaiveBayesModels, can be
+ * @param modelType The type of NB model to fit from the enumeration NaiveBayesModels, can be
  *              Multinomial or Bernoulli
  */
 
 class NaiveBayesModel private[mllib] (
     val labels: Array[Double],
     val pi: Array[Double],
-<<<<<<< HEAD
     val theta: Array[Array[Double]],
-    val model: NaiveBayesModels) extends ClassificationModel with Serializable {
-=======
-    val theta: Array[Array[Double]]) extends ClassificationModel with Serializable with Saveable {
->>>>>>> cfff397f
+    val modelType: NaiveBayesModels) extends ClassificationModel with Serializable with Saveable {
 
   private val brzPi = new BDV[Double](pi)
   private val brzTheta = new BDM(theta(0).length, theta.length, theta.flatten).t
 
-  private val brzNegTheta: Option[BDM[Double]] = model match {
+  private val brzNegTheta: Option[BDM[Double]] = modelType match {
     case NaiveBayesModels.Multinomial => None
     case NaiveBayesModels.Bernoulli =>
       val negTheta = brzLog((brzExp(brzTheta.copy) :*= (-1.0)) :+= 1.0) // log(1.0 - exp(x))
@@ -86,7 +81,7 @@
   }
 
   override def predict(testData: Vector): Double = {
-    model match {
+    modelType match {
       case NaiveBayesModels.Multinomial =>
         labels (brzArgmax (brzPi + brzTheta * testData.toBreeze) )
       case NaiveBayesModels.Bernoulli =>
@@ -97,7 +92,7 @@
   }
 
   override def save(sc: SparkContext, path: String): Unit = {
-    val data = NaiveBayesModel.SaveLoadV1_0.Data(labels, pi, theta)
+    val data = NaiveBayesModel.SaveLoadV1_0.Data(labels, pi, theta, modelType)
     NaiveBayesModel.SaveLoadV1_0.save(sc, path, data)
   }
 
@@ -116,7 +111,7 @@
     def thisClassName = "org.apache.spark.mllib.classification.NaiveBayesModel"
 
     /** Model data for model import/export */
-    case class Data(labels: Array[Double], pi: Array[Double], theta: Array[Array[Double]])
+    case class Data(labels: Array[Double], pi: Array[Double], theta: Array[Array[Double]], modelType: String)
 
     def save(sc: SparkContext, path: String, data: Data): Unit = {
       val sqlContext = new SQLContext(sc)
@@ -125,7 +120,8 @@
       // Create JSON metadata.
       val metadata = compact(render(
         ("class" -> thisClassName) ~ ("version" -> thisFormatVersion) ~
-          ("numFeatures" -> data.theta(0).length) ~ ("numClasses" -> data.pi.length)))
+          ("numFeatures" -> data.theta(0).length) ~ ("numClasses" -> data.pi.length) ~
+          ("modelType" -> data.modelType)))
       sc.parallelize(Seq(metadata), 1).saveAsTextFile(metadataPath(path))
 
       // Create Parquet data.
@@ -139,17 +135,22 @@
       val dataRDD = sqlContext.parquetFile(dataPath(path))
       // Check schema explicitly since erasure makes it hard to use match-case for checking.
       checkSchema[Data](dataRDD.schema)
-      val dataArray = dataRDD.select("labels", "pi", "theta").take(1)
+      val dataArray = dataRDD.select("labels", "pi", "theta", "modelType").take(1)
       assert(dataArray.size == 1, s"Unable to load NaiveBayesModel data from: ${dataPath(path)}")
       val data = dataArray(0)
       val labels = data.getAs[Seq[Double]](0).toArray
       val pi = data.getAs[Seq[Double]](1).toArray
       val theta = data.getAs[Seq[Seq[Double]]](2).map(_.toArray).toArray
-      new NaiveBayesModel(labels, pi, theta)
+      val modelType: NaiveBayesModels = NaiveBayesModels.withName(data.getAs[String](3))
+      new NaiveBayesModel(labels, pi, theta, modelType)
     }
   }
 
   override def load(sc: SparkContext, path: String): NaiveBayesModel = {
+    def getModelType(metadata: JValue): NaiveBayesModels = {
+      implicit val formats = DefaultFormats
+      NaiveBayesModels.withName((metadata \ "modelType").extract[String])
+    }
     val (loadedClassName, version, metadata) = loadMetadata(sc, path)
     val classNameV1_0 = SaveLoadV1_0.thisClassName
     (loadedClassName, version) match {
@@ -166,6 +167,7 @@
           s"NaiveBayesModel.load expected $numFeatures features," +
           s" but class conditionals array theta had elements of size:" +
           s" ${model.theta.map(_.size).mkString(",")}")
+        assert(model.modelType == getModelType(metadata))
         model
       case _ => throw new Exception(
         s"NaiveBayesModel.load did not recognize model with (className, format version):" +
@@ -184,7 +186,7 @@
  * Bernoulli NB ([[http://tinyurl.com/p7c96j6]]). The input feature values must be nonnegative.
  */
 class NaiveBayes private (private var lambda: Double,
-                          var model: NaiveBayesModels) extends Serializable with Logging {
+                          var modelType: NaiveBayesModels) extends Serializable with Logging {
 
   def this(lambda: Double) = this(lambda, NaiveBayesModels.Multinomial)
 
@@ -198,7 +200,7 @@
 
   /** Set the model type. Default: Multinomial. */
   def setModelType(model: NaiveBayesModels): NaiveBayes = {
-    this.model = model
+    this.modelType = model
     this
   }
 
@@ -253,7 +255,7 @@
     aggregated.foreach { case (label, (n, sumTermFreqs)) =>
       labels(i) = label
       pi(i) = math.log(n + lambda) - piLogDenom
-      val thetaLogDenom = model match {
+      val thetaLogDenom = modelType match {
         case NaiveBayesModels.Multinomial => math.log(brzSum(sumTermFreqs) + numFeatures * lambda)
         case NaiveBayesModels.Bernoulli => math.log(n + 2.0 * lambda)
       }
@@ -265,7 +267,7 @@
       i += 1
     }
 
-    new NaiveBayesModel(labels, pi, theta, model)
+    new NaiveBayesModel(labels, pi, theta, modelType)
   }
 }
 
@@ -318,10 +320,10 @@
    *              vector or a count vector.
    * @param lambda The smoothing parameter
    *
-   * @param model The type of NB model to fit from the enumeration NaiveBayesModels, can be
+   * @param modelType The type of NB model to fit from the enumeration NaiveBayesModels, can be
    *              Multinomial or Bernoulli
    */
-  def train(input: RDD[LabeledPoint], lambda: Double, model: String): NaiveBayesModel = {
-    new NaiveBayes(lambda,  NaiveBayesModels.withName(model)).run(input)
+  def train(input: RDD[LabeledPoint], lambda: Double, modelType: String): NaiveBayesModel = {
+    new NaiveBayes(lambda,  NaiveBayesModels.withName(modelType)).run(input)
   }
 }